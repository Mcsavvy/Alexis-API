--- conflicted
+++ resolved
@@ -19,14 +19,8 @@
 )
 
 from alexis import logging
-<<<<<<< HEAD
 from alexis.auth.models.user import User
-from alexis.components.contexts import ContextNotFound, ProjectContext
-=======
-from alexis.auth.models.user import MUser
 from alexis.chat.gen_name import gen_name
-from alexis.components import BaseModel, session
->>>>>>> fa2fe5f9
 from alexis.components.database import BaseDocument, BaseDocumentMeta
 
 if TYPE_CHECKING:
@@ -97,25 +91,14 @@
         return self.chats.filter(next_chat=None).one()
 
     @classmethod
-    def create(cls, commit: bool=True, **kwargs):
+    def create(cls, commit: bool = True, **kwargs):
         """Create a thread."""
         if "project" not in kwargs:
             raise cls.CreateError("Project is required")
-<<<<<<< HEAD
-        project_id = int(kwargs["project"])
-        try:
-            project = ProjectContext.load(project_id, include_tasks=False)
-        except ContextNotFound:
-=======
-        project_id = kwargs["project"]
-        user: MUser = kwargs["user"]
-        project_exists = redis.project_exists(str(project_id), [])
-        if not project_exists:
->>>>>>> fa2fe5f9
-            raise cls.CreateError(f"Project '{project_id}' does not exist")
+        user = kwargs.get("user")
         if "title" not in kwargs:
             title = gen_name()
-            while MThread.objects.filter(user=user, title=title).count():
+            while Thread.objects.filter(user=user, title=title).count():
                 title = gen_name()
             kwargs["title"] = title
         return super().create(commit, **kwargs)
